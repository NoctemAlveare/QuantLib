/* -*- mode: c++; tab-width: 4; indent-tabs-mode: nil; c-basic-offset: 4 -*- */

/*
 Copyright (C) 2006 Klaus Spanderen
 Copyright (C) 2007 StatPro Italia srl
<<<<<<< HEAD
 Copyright (C) 2015 Thema Consulting SA
=======
 Copyright (C) 2015 Peter Caspers
>>>>>>> a3f4d5db

 This file is part of QuantLib, a free-software/open-source library
 for financial quantitative analysts and developers - http://quantlib.org/

 QuantLib is free software: you can redistribute it and/or modify it
 under the terms of the QuantLib license.  You should have received a
 copy of the license along with this program; if not, please email
 <quantlib-dev@lists.sf.net>. The license is also available online at
 <http://quantlib.org/license.shtml>.

 This program is distributed in the hope that it will be useful, but WITHOUT
 ANY WARRANTY; without even the implied warranty of MERCHANTABILITY or FITNESS
 FOR A PARTICULAR PURPOSE.  See the license for more details.
*/

/*! \file mclongstaffschwartzengine.hpp
    \brief Longstaff Schwartz Monte Carlo engine for early exercise options
*/

#ifndef quantlib_mc_longstaff_schwartz_engine_hpp
#define quantlib_mc_longstaff_schwartz_engine_hpp

#include <ql/exercise.hpp>
#include <ql/pricingengines/mcsimulation.hpp>
#include <ql/methods/montecarlo/longstaffschwartzpathpricer.hpp>

namespace QuantLib {

    //! Longstaff-Schwarz Monte Carlo engine for early exercise options
    /*! References:

        Francis Longstaff, Eduardo Schwartz, 2001. Valuing American Options
        by Simulation: A Simple Least-Squares Approach, The Review of
        Financial Studies, Volume 14, No. 1, 113-147

        \test the correctness of the returned value is tested by
              reproducing results available in web/literature
    */
    template <class GenericEngine, template <class> class MC,
              class RNG, class S = Statistics>
    class MCLongstaffSchwartzEngine : public GenericEngine,
                                      public McSimulation<MC,RNG,S> {
      public:
        typedef typename MC<RNG>::path_type path_type;
        typedef typename McSimulation<MC,RNG,S>::stats_type
            stats_type;
        typedef typename McSimulation<MC,RNG,S>::path_pricer_type
            path_pricer_type;
        typedef typename McSimulation<MC,RNG,S>::path_generator_type
            path_generator_type;

        MCLongstaffSchwartzEngine(
            const boost::shared_ptr<StochasticProcess>& process,
            Size timeSteps,
            Size timeStepsPerYear,
            bool brownianBridge,
            bool antitheticVariate,
            bool controlVariate,
            Size requiredSamples,
            Real requiredTolerance,
            Size maxSamples,
            BigNatural seed,
            Size nCalibrationSamples = Null<Size>());

        void calculate() const;

      protected:
        virtual boost::shared_ptr<LongstaffSchwartzPathPricer<path_type> >
                                                   lsmPathPricer() const = 0;

        TimeGrid timeGrid() const;
        boost::shared_ptr<path_pricer_type> pathPricer() const;
        boost::shared_ptr<path_generator_type> pathGenerator() const;

        boost::shared_ptr<StochasticProcess> process_;
        const Size timeSteps_;
        const Size timeStepsPerYear_;
        const bool brownianBridge_;
        const Size requiredSamples_;
        const Real requiredTolerance_;
        const Size maxSamples_;
        const Size seed_;
        const Size nCalibrationSamples_;

        mutable boost::shared_ptr<LongstaffSchwartzPathPricer<path_type> >
            pathPricer_;
    };

    template <class GenericEngine, template <class> class MC,
              class RNG, class S>
    inline MCLongstaffSchwartzEngine<GenericEngine,MC,RNG,S>::
    MCLongstaffSchwartzEngine(
            const boost::shared_ptr<StochasticProcess>& process,
            Size timeSteps,
            Size timeStepsPerYear,
            bool brownianBridge,
            bool antitheticVariate,
            bool controlVariate,
            Size requiredSamples,
            Real requiredTolerance,
            Size maxSamples,
            BigNatural seed,
            Size nCalibrationSamples)
    : McSimulation<MC,RNG,S> (antitheticVariate, controlVariate),
      process_            (process),
      timeSteps_          (timeSteps),
      timeStepsPerYear_   (timeStepsPerYear),
      brownianBridge_     (brownianBridge),
      requiredSamples_    (requiredSamples),
      requiredTolerance_  (requiredTolerance),
      maxSamples_         (maxSamples),
      seed_               (seed),
      nCalibrationSamples_( (nCalibrationSamples == Null<Size>())
                            ? 2048 : nCalibrationSamples) {
        QL_REQUIRE(timeSteps != Null<Size>() ||
                   timeStepsPerYear != Null<Size>(),
                   "no time steps provided");
        QL_REQUIRE(timeSteps == Null<Size>() ||
                   timeStepsPerYear == Null<Size>(),
                   "both time steps and time steps per year were provided");
        QL_REQUIRE(timeSteps != 0,
                   "timeSteps must be positive, " << timeSteps <<
                   " not allowed");
        QL_REQUIRE(timeStepsPerYear != 0,
                   "timeStepsPerYear must be positive, " << timeStepsPerYear <<
                   " not allowed");
        this->registerWith(process_);
    }

    template <class GenericEngine, template <class> class MC,
              class RNG, class S>
    inline
    boost::shared_ptr<typename
        MCLongstaffSchwartzEngine<GenericEngine,MC,RNG,S>::path_pricer_type>
        MCLongstaffSchwartzEngine<GenericEngine,MC,RNG,S>::pathPricer() const {

        QL_REQUIRE(pathPricer_, "path pricer unknown");
        return pathPricer_;
    }

    template <class GenericEngine, template <class> class MC,
              class RNG, class S>
    inline
    void MCLongstaffSchwartzEngine<GenericEngine,MC,RNG,S>::calculate() const {
        pathPricer_ = this->lsmPathPricer();
        this->mcModel_ = boost::shared_ptr<MonteCarloModel<MC,RNG,S> >(
                          new MonteCarloModel<MC,RNG,S>
                              (pathGenerator(), pathPricer_,
                               stats_type(), this->antitheticVariate_));

        this->mcModel_->addSamples(nCalibrationSamples_);
        this->pathPricer_->calibrate();

        McSimulation<MC,RNG,S>::calculate(requiredTolerance_,
                                          requiredSamples_,
                                          maxSamples_);
        this->results_.value = this->mcModel_->sampleAccumulator().mean();
        this->results_.additionalResults["exerciseProbability"] =
            this->pathPricer_->exerciseProbability();
        if (RNG::allowsErrorEstimate) {
            this->results_.errorEstimate =
                this->mcModel_->sampleAccumulator().errorEstimate();
        }
    }

    template <class GenericEngine, template <class> class MC,
              class RNG, class S>
    inline
    TimeGrid MCLongstaffSchwartzEngine<GenericEngine,MC,RNG,S>::timeGrid()
        const {
        std::vector<Time> requiredTimes;
        if (this->arguments_.exercise->type() == Exercise::American) {
            Date lastExerciseDate = this->arguments_.exercise->lastDate();
            requiredTimes.push_back(process_->time(lastExerciseDate));
        } else {
            for (Size i = 0; i < this->arguments_.exercise->dates().size();
                 ++i) {
                Time t = process_->time(this->arguments_.exercise->date(i));
                if (t > 0.0)
                    requiredTimes.push_back(t);
            }
        }
        if (this->timeSteps_ != Null<Size>()) {
            return TimeGrid(requiredTimes.begin(), requiredTimes.end(),
                            this->timeSteps_);
        } else if (this->timeStepsPerYear_ != Null<Size>()) {
            Size steps = static_cast<Size>(this->timeStepsPerYear_ *
                                           requiredTimes.back());
            return TimeGrid(requiredTimes.begin(), requiredTimes.end(),
                            std::max<Size>(steps, 1));
        } else {
            QL_FAIL("time steps not specified");
        }
    }

    template <class GenericEngine, template <class> class MC,
              class RNG, class S>
    inline
    boost::shared_ptr<typename
    MCLongstaffSchwartzEngine<GenericEngine,MC,RNG,S>::path_generator_type>
    MCLongstaffSchwartzEngine<GenericEngine,MC,RNG,S>::pathGenerator() const {

        Size dimensions = process_->factors();
        TimeGrid grid = this->timeGrid();
        typename RNG::rsg_type generator =
            RNG::make_sequence_generator(dimensions*(grid.size()-1),seed_);
        return boost::shared_ptr<path_generator_type>(
                   new path_generator_type(process_,
                                           grid, generator, brownianBridge_));
    }

}


#endif<|MERGE_RESOLUTION|>--- conflicted
+++ resolved
@@ -3,11 +3,8 @@
 /*
  Copyright (C) 2006 Klaus Spanderen
  Copyright (C) 2007 StatPro Italia srl
-<<<<<<< HEAD
+ Copyright (C) 2015 Peter Caspers
  Copyright (C) 2015 Thema Consulting SA
-=======
- Copyright (C) 2015 Peter Caspers
->>>>>>> a3f4d5db
 
  This file is part of QuantLib, a free-software/open-source library
  for financial quantitative analysts and developers - http://quantlib.org/
