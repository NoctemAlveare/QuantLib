QuantLib is
    Copyright (C) 2000, 2001, 2002, 2003 RiskMap srl

    Copyright (C) 2001, 2002, 2003 Nicolas Di Césaré
    Copyright (C) 2001, 2002, 2003 Sadruddin Rejeb

    Copyright (C) 2002, 2003, 2004 Decillion Pty(Ltd)
    Copyright (C) 2002, 2003, 2004, 2005, 2006, 2007, 2008, 2009, 2010, 2011, 2012, 2014, 2015 Ferdinando Ametrano

    Copyright (C) 2003 Kawanishi Tomoya
    Copyright (C) 2003 Niels Elken Sønderby
    Copyright (C) 2003, 2004 Roman Gitlin
    Copyright (C) 2003, 2004, 2005, 2006, 2007, 2008, 2009, 2010, 2011, 2012, 2014, 2015, 2016, 2017, 2018, 2019, 2020, 2021 StatPro Italia srl
    Copyright (C) 2003, 2004, 2007 Neil Firth

    Copyright (C) 2004 FIMAT Group
    Copyright (C) 2004 Gianni Piolanti
    Copyright (C) 2004 Jeff Yu
    Copyright (C) 2004 M-Dimension Consulting Inc.
    Copyright (C) 2004 Mike Parker
    Copyright (C) 2004 Walter Penschke
    Copyright (C) 2004, 2005, 2006, 2007, 2008, 2009, 2010, 2011, 2012, 2013, 2014, 2015, 2016, 2017, 2018, 2019, 2020, 2021 Klaus Spanderen

    Copyright (C) 2005 Charles Whitmore
    Copyright (C) 2005 Sercan Atalik
    Copyright (C) 2005, 2006 Theo Boafo
    Copyright (C) 2005, 2006, 2007 Joseph Wang
    Copyright (C) 2005, 2006, 2007, 2009 Piter Dias
    Copyright (C) 2005, 2006, 2008 Toyin Akin
    Copyright (C) 2005, 2013 Gary Kennedy

    Copyright (C) 2006 Richard Gould
    Copyright (C) 2006 Silvia Frasson
    Copyright (C) 2006 Warren Chou
    Copyright (C) 2006 Yiping Chen
    Copyright (C) 2006, 2007 Banca Profilo S.p.A.
    Copyright (C) 2006, 2007 Chiara Fornarola
    Copyright (C) 2006, 2007 Cristina Duminuco
    Copyright (C) 2006, 2007 François du Vignaud
    Copyright (C) 2006, 2007 Giorgio Facchinetti
    Copyright (C) 2006, 2007 Katiuscia Manzoni
    Copyright (C) 2006, 2007 Marco Bianchetti
    Copyright (C) 2006, 2007 Mario Pucci
    Copyright (C) 2006, 2007, 2008 Allen Kuo
    Copyright (C) 2006, 2007, 2008, 2009, 2010 Mark Joshi
    Copyright (C) 2006, 2007, 2008, 2009, 2012 Roland Lichters

    Copyright (C) 2007 Affine Group Limited
    Copyright (C) 2007 Gang Liang
    Copyright (C) 2007 Richard Gomes
    Copyright (C) 2007, 2008 Laurent Hoffmann
    Copyright (C) 2007, 2008, 2009, 2010, 2011 Chris Kenyon

    Copyright (C) 2008 Florent Grenier
    Copyright (C) 2008 Francesca Mariani
    Copyright (C) 2008 Francesco Zirilli
    Copyright (C) 2008 Frank Hövermann
    Copyright (C) 2008 J. Erik Radmall
    Copyright (C) 2008 John Maiden
    Copyright (C) 2008 Lorella Fatone
    Copyright (C) 2008 Marek Glowacki
    Copyright (C) 2008 Maria Cristina Recchioni
    Copyright (C) 2008 Paul Farrington
    Copyright (C) 2008 Piero Del Boca
    Copyright (C) 2008 Roland Stamm
    Copyright (C) 2008 Simon Ibbotson
    Copyright (C) 2008 Yee Man Chan
    Copyright (C) 2008, 2009 Andrea Odetti
    Copyright (C) 2008, 2009 Andreas Gaida
    Copyright (C) 2008, 2009, 2010, 2011, 2012, 2014 Master IMAFA - Polytech'Nice Sophia - Université de Nice Sophia Antipolis
    Copyright (C) 2008, 2009, 2012, 2014 Ralph Schreyer
    Copyright (C) 2008, 2009, 2014, 2015, 2016 Jose Aparicio
    Copyright (C) 2008, 2011 Charles Chongseok Hyun

    Copyright (C) 2009 Bernd Engelmann
    Copyright (C) 2009 Bojan Nikolic
    Copyright (C) 2009 Dirk Eddelbuettel
    Copyright (C) 2009 Frédéric Degraeve
    Copyright (C) 2009 Nathan Abbott
    Copyright (C) 2009 Sun Xiuxin
    Copyright (C) 2009 Sylvain Bertrand
    Copyright (C) 2009, 2010 Dimitri Reiswich
    Copyright (C) 2009, 2010, 2012 Liquidnet Holdings, Inc.

    Copyright (C) 2010 Adrian O' Neill
    Copyright (C) 2010 Alessandro Roveda
    Copyright (C) 2010 DeriveXperts SAS
    Copyright (C) 2010 Hachemi Benyahia
    Copyright (C) 2010 Kakhkhor Abdijalilov
    Copyright (C) 2010 Manas Bhatt
    Copyright (C) 2010 Michael Heckl
    Copyright (C) 2010 Robert Philipp
    Copyright (C) 2010 Slava Mazur
    Copyright (C) 2010 SunTrust Bank
    Copyright (C) 2010, 2011, 2012, 2013 Andre Miemiec
    Copyright (C) 2010, 2014 Cavit Hafizoglu

    Copyright (C) 2011, 2013, 2014 Fabien Le Floc'h

    Copyright (C) 2012 Mateusz Kapturski
    Copyright (C) 2012 Samuel Tebege
    Copyright (C) 2012 Simon Shakeshaft
    Copyright (C) 2012 Édouard Tallent
    Copyright (C) 2012, 2013 Grzegorz Andruszkiewicz
    Copyright (C) 2012, 2013, 2014, 2015, 2016, 2017, 2018 Peter Caspers

    Copyright (C) 2013 BGC Partners L.P.
    Copyright (C) 2013 Chris Higgs
    Copyright (C) 2013 Yue Tian
    Copyright (C) 2013, 2014, 2015 Cheng Li

    Copyright (C) 2014 Michal Kaut
    Copyright (C) 2014, 2015 Bernd Lewerenz
    Copyright (C) 2014, 2015 Johannes Göttker-Schnetmann
    Copyright (C) 2014, 2015 Thema Consulting SA
    Copyright (C) 2014, 2015, 2016 Michael von den Driesch
    Copyright (C) 2014, 2015, 2016 Paolo Mazzocchi
    Copyright (C) 2014, 2017 Francois Botha

    Copyright (C) 2015 CompatibL
    Copyright (C) 2015 Dmitri Nesteruk
    Copyright (C) 2015 Maddalena Zanzi
    Copyright (C) 2015 Riccardo Barone
    Copyright (C) 2015, 2016 Andres Hernandez

    Copyright (C) 2016 Nicholas Bertocchi
    Copyright (C) 2016 Stefano Fondi
    Copyright (C) 2016, 2017 Fabrice Lecuyer
    Copyright (C) 2016, 2019, 2020 Eisuke Tani

    Copyright (C) 2017 BN Algorithms Ltd
    Copyright (C) 2017 Joseph Jeisman
    Copyright (C) 2017 Oleg Kulkov
    Copyright (C) 2017 Paul Giltinan
    Copyright (C) 2017 Werner Kuerzinger

    Copyright (C) 2018 Alexey Indiryakov
    Copyright (C) 2018 Jose Garcia
    Copyright (C) 2018 Matthias Groncki
    Copyright (C) 2018 Matthias Lungwitz
    Copyright (C) 2018 Roy Zywina
    Copyright (C) 2018 Sebastian Schlenkrich
    Copyright (C) 2018 Tom Anderson

    Copyright (C) 2019 Aprexo Limited
    Copyright (C) 2019 SoftSolutions! S.r.l.
    Copyright (C) 2019 Wojciech Ślusarski

    Copyright (C) 2020 Kline s.r.l.
    Copyright (C) 2020 Leonardo Arcari
    Copyright (C) 2020 Piotr Siejda
    Copyright (C) 2020, 2021 Jack Gillett
    Copyright (C) 2020, 2021 Lew Wei Hao
    Copyright (C) 2020, 2021 Marcin Rybacki

<<<<<<< HEAD
=======
    Copyright (C) 2021 Anubhav Pandey
    Copyright (C) 2021 Magnus Mencke
>>>>>>> 10711e33
    Copyright (C) 2021 Ralf Konrad Eckel

QuantLib includes code taken from Peter Jäckel's book "Monte Carlo
Methods in Finance".

QuantLib includes software developed by the University of Chicago,
as Operator of Argonne National Laboratory.

QuantLib includes a set of numbers provided by Stephen Joe and Frances
Kuo under a BSD-style license.


Redistribution and use in source and binary forms, with or without
modification, are permitted provided that the following conditions are met:

    Redistributions of source code must retain the above copyright notice,
    this list of conditions and the following disclaimer.

    Redistributions in binary form must reproduce the above copyright notice,
    this list of conditions and the following disclaimer in the documentation
    and/or other materials provided with the distribution.

    Neither the names of the copyright holders nor the names of the QuantLib
    Group and its contributors may be used to endorse or promote products
    derived from this software without specific prior written permission.

THIS SOFTWARE IS PROVIDED BY THE COPYRIGHT HOLDERS AND
CONTRIBUTORS "AS IS" AND ANY EXPRESS OR IMPLIED WARRANTIES,
INCLUDING, BUT NOT LIMITED TO, THE IMPLIED WARRANTIES OF
MERCHANTABILITY AND FITNESS FOR A PARTICULAR PURPOSE ARE
DISCLAIMED. IN NO EVENT SHALL THE COPYRIGHT HOLDERS OR
CONTRIBUTORS BE LIABLE FOR ANY DIRECT, INDIRECT, INCIDENTAL,
SPECIAL, EXEMPLARY, OR CONSEQUENTIAL DAMAGES (INCLUDING, BUT NOT
LIMITED TO, PROCUREMENT OF SUBSTITUTE GOODS OR SERVICES; LOSS OF
USE, DATA, OR PROFITS; OR BUSINESS INTERRUPTION) HOWEVER CAUSED
AND ON ANY THEORY OF LIABILITY, WHETHER IN CONTRACT, STRICT
LIABILITY, OR TORT (INCLUDING NEGLIGENCE OR OTHERWISE) ARISING IN
ANY WAY OUT OF THE USE OF THIS SOFTWARE, EVEN IF ADVISED OF THE
POSSIBILITY OF SUCH DAMAGE.<|MERGE_RESOLUTION|>--- conflicted
+++ resolved
@@ -153,11 +153,8 @@
     Copyright (C) 2020, 2021 Lew Wei Hao
     Copyright (C) 2020, 2021 Marcin Rybacki
 
-<<<<<<< HEAD
-=======
     Copyright (C) 2021 Anubhav Pandey
     Copyright (C) 2021 Magnus Mencke
->>>>>>> 10711e33
     Copyright (C) 2021 Ralf Konrad Eckel
 
 QuantLib includes code taken from Peter Jäckel's book "Monte Carlo
